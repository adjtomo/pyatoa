--- conflicted
+++ resolved
@@ -1248,10 +1248,6 @@
             plt.close()
         # Plot waveform and map on the same figure
         elif choice == "both":
-<<<<<<< HEAD
-=======
-
->>>>>>> abb9bd47
             if figsize is None:
                 figsize = (1400 / dpi, 600 / dpi)
 
