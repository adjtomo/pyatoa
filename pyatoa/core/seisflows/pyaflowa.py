--- conflicted
+++ resolved
@@ -308,40 +308,6 @@
         """
         # Count number of successful processes
         processed = 0
-<<<<<<< HEAD
-        with pyasdf.ASDFDataSet(ds_name) as ds:
-            fix_windows = self.check_for_fixed_windows(ds)
-            logger.info(f"Fix windows: {fix_windows}")
-
-            # Make sure the ASDFDataSet doesn't already contain auxiliary_data
-            # for the model_number/step_count. If so, delete it in preparation
-            clean_ds(ds=ds, model=self.model, step=self.step)
-
-            # Set up the manager and get station information
-            config.write(write_to=ds)
-            mgmt = pyatoa.Manager(config=config, ds=ds)
-            inv = read_stations(ev_paths["stations"])
-
-            # Loop through stations and invoke Pyatoa workflow
-            for net in inv:
-                for sta in net:
-                    logger.info(f"{net.code}.{sta.code}")
-                    try:
-                        processed += mgmt.flow(
-                                station_code=f"{net.code}.{sta.code}.*.HH*",
-                                preprocess_overwrite=overwrite,
-                                fix_windows=fix_windows
-                                )
-
-                        # Plot waveforms with misfit windows and adjoint sources
-                        if self.plot_wav:
-                            mgmt.plot(
-                                save=oj(ev_paths["figures"], 
-                                        f"wav_{sta.code}.png"),
-                                show=False, return_figure=False
-                                      )
-
-=======
         fix_windows = self._check_for_fixed_windows(ds)
         logger.info(f"Fix windows: {fix_windows}")
 
@@ -368,7 +334,6 @@
                                   show=False, return_figure=False
                                   )
                     if self.plot_map:
->>>>>>> 8203f57c
                         # Only plot maps once since they won't change
                         map_fid = oj(paths["maps"], f"map_{sta.code}.png")
                         if not os.path.exists(map_fid):
