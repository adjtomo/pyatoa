--- conflicted
+++ resolved
@@ -3,9 +3,6 @@
 """
 
 
-<<<<<<< HEAD
-def gcd_and_baz(event, sta):
-=======
 def lonlat_utm(lon_or_x, lat_or_y, utm_zone=60, inverse=False):
     """convert latitude and longitude coordinates to UTM projection
     from mesh_gen_helper.py (personal code)
@@ -115,8 +112,7 @@
             )
 
 
-def gcd_and_baz(event, inv):
->>>>>>> 495a02d9
+def gcd_and_baz(event, sta):
     """
     Calculate great circle distance and backazimuth values for a given
     station and event configuration
