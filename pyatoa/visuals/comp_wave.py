#!/usr/bin/env python3
"""
A stripped down (arguably better) version of the Waveform Improvement class,
used to simply compare two synthetic waveforms from a given PyASDF DataSet.
"""
import os
from glob import glob
import numpy as np
import matplotlib as mpl
import matplotlib.pyplot as plt
from pyatoa import Manager
from pyasdf import ASDFDataSet
from pyatoa.visuals.wave_maker import format_axis
from pyatoa.visuals.map_maker import MapMaker
from obspy.signal.filter import envelope



class CompWave:
    """
    A class to plot waveform improvement between two models for a given dataset
    """
    def __init__(self, dsfid, station, min_period, max_period,
                 dsfid_final=None):
        """
        Initiate empty objects and keep dataset as an internal attribute

        :type dsfid: str
        :param dsfid: name of the ASDF Dataset
        :type station: str
        :param station: Network and station code, e.g. NZ.BFZ
        :type min_period: float
        :param min_period: minimum filter corner
        :type max_period: float
        :param max_period: maximum filter corner
        """
        self.dsfid = dsfid
        self.dsfid_final = dsfid_final
        self.event_id = os.path.splitext(os.path.basename(dsfid))[0]
        self.station = station
        self.min_period = min_period
        self.max_period = max_period

        # Initialize empty attributes to be filled
        self._ds = None
        self._inv = None
        self._event = None
        self._st_obs = None
        self._st_init = None
        self._st_final = None
        self._m_init = None
        self._m_final = None

    def _gather_model_from_dataset(self, dsfid, model=None, init_or_final=None):
        """
        Gather data from an ASDFDataSet based on the given model (iter/step)

        :type dsfid: str
        :param dsfid: file identifier for the dataset
        :type model: str
        :param model: iteration/step, e.g. 'i01/s00'
        :type init_or_final: str
        :param init_or_final: for choosing default values if model is None
            * 'init': choose the first iteration/step for the initial model
            * 'final': choose final iteration/step for final model
        :return:
        """
        assert(init_or_final in ["init", "final"])

        with ASDFDataSet(dsfid, mode="r") as ds:
            if model is None:
                configs = ds.auxiliary_data.Configs
                if init_or_final is "init":
                    idx = 0
                elif init_or_final is "final":
                    idx = -1
                iter_ = configs.list()[idx]
                step_ = configs[iter_].list()[idx]
                model = f"{iter_}/{step_}"

            # Use the Manager class to load in waveform data
            mgmt = Manager(ds=ds)
            mgmt.load(code=self.station, path=model)
            # Overwrite the filter corners stored in the dataset
            mgmt.config.min_period = self.min_period
            mgmt.config.max_period = self.max_period
            mgmt.standardize().preprocess()

            # Store data in class attributes, obs waveforms will be the same
            if self._st_obs is None:
                self._st_obs = mgmt.st_obs
            if self._inv is None:
                self._inv = mgmt.inv
            if self._event is None:
                self._event = mgmt.event
            setattr(self, f"_st_{init_or_final}", mgmt.st_syn)
            setattr(self, f"_m_{init_or_final}", model)

    def gather(self, m_init=None, m_final=None):
        """
        Gather data from the correct dataset. If no m_init or m_final given,
        will gather the first and last models

        :type m_init: str
        :param m_init: initial iteration/step, e.g. 'i01/s00'
        :type m_final: str
        :param m_final: final iteration/step
        """
        self._gather_model_from_dataset(dsfid=self.dsfid, model=m_init,
                                        init_or_final="init")

        # Default to dsfid if separate final dataset not provided
        self._gather_model_from_dataset(dsfid=self.dsfid_final or self.dsfid,
                                        model=m_final, init_or_final="final")

    def setup_plot(self, nrows, ncols, **kwargs):
        """
        Dynamically set up plots according to number_of given
        Returns a list of lists of axes objects
        e.g. axes[i][j] gives the ith column and the jth row

        :type nrows: int
        :param nrows: number of rows in the gridspec
        :type ncols: int
        :param ncols: number of columns in the gridspec
        :rtype axes: matplotlib axes
        :return axes: axis objects
        """
        figure = kwargs.get("figure", None)
        subplot_spec = kwargs.get("subplot_spec", None)
        dpi = kwargs.get("dpi", 100)
        figsize = kwargs.get("figsize", (1400 / dpi, 600 / dpi))
        fontsize = kwargs.get("fontsize", 8)
        axis_linewidth = kwargs.get("axis_linewidth", 1.75)

        # Initiate the figure, allow for external figure objects
        if figure is None:
            f = plt.figure(figsize=figsize, dpi=dpi)
        else:
            f = figure

        # Initiate gridspec, allow for nested grids
        subplot_kwargs = {"hspace": 0, "wspace": 0.025, 
                          "width_ratios": [5] * ncols, 
                          "height_ratios": [1] * nrows}
        if subplot_spec is None:
            gs = mpl.gridspec.GridSpec(nrows, ncols, **subplot_kwargs)
        else:
            gs = mpl.gridspec.GridSpecFromSubplotSpec(nrows, ncols,
                                                      subplot_spec=subplot_spec,
                                                      **subplot_kwargs)

        axes = [[] for _ in range(nrows)]
        for row in range(0, gs.get_geometry()[0]):
            for col in range(0, gs.get_geometry()[1]):
                # First column can't share y-values
                if col == 0:
                    sharey = None
                else:
                    sharey = axes[row][0]
                # First entry can't share x-values
                if row == 0 and col == 0:
                    sharex = None
                else:
                    sharex = axes[0][0]

                ax = plt.subplot(gs[row, col], sharey=sharey, sharex=sharex)

                ax.set_axisbelow(True)
                ax.minorticks_on()
                ax.tick_params(which='major', direction='in', top=True,
                               right=False, left=True, labelsize=fontsize,
                               length=3, width=2*axis_linewidth/3)
                ax.tick_params(which='minor', direction='in', length=1.5, 
                               top=True, bottom=True, right=False, left=True,
                               width=2*axis_linewidth/3)
                if col == 0:
                    ax.ticklabel_format(style='sci', axis='y', scilimits=(0, 0))
                    # Make sure the scientific notation has the same fontsize
                    ax.yaxis.get_offset_text().set_fontsize(fontsize)

                for axis in ["top", "bottom", "left", "right"]:
                    ax.spines[axis].set_linewidth(axis_linewidth)

                # Set the grids on
                axes[row].append(ax)

        # remove x-tick labels except for last axis
        for row in axes[:-1]:
            for col in row:
                plt.setp(col.get_xticklabels(), visible=False)

        # Turn off the y-tick labels and sci notation for columns except first
        for row in axes:
            for col in row[1:]:
                plt.setp(col.get_yticklabels(), visible=False)
                col.yaxis.get_offset_text().set_visible(False)

        return f, axes

    def _xlim_from_envelope(self, data, dt):
        """
        Get rough bounds for the xlimits by looking at waveform envelopes
        :return:
        """
        env = envelope(data)
        idx = np.where(env >= env.std())[0] * dt
        return [np.floor(idx[0]) - 20 , np.ceil(idx[-1]) + 20]

    def plot(self, show=True, save=False, **kwargs):
        """
        Plot waveforms iterative based on model updates

        :type show: bool
        :param show: Show the plot or do not
        :type save: str
        :param save: if given, save the figure to this path
        """
        linewidth = kwargs.get("linewidth", 1.3)
        fontsize = kwargs.get("fontsize", 8)
        xlim = kwargs.get("xlim", None)
        percent_over = kwargs.get("percent_over", 0.125)
        color_init = kwargs.get("color_init", "orangered")
        color_final = kwargs.get("color_final", "mediumorchid")

        # One row per component, one column for init and final each
        f, axes = self.setup_plot(nrows=3, ncols=2, **kwargs)

        # Plot each component in a different column
        component_list = [_.stats.channel[-1] for _ in self._st_obs]
        for row, comp in enumerate(component_list):
            obs = self._st_obs.select(component=comp)[0]
            syn_init = self._st_init.select(component=comp)[0]
            syn_final = self._st_final.select(component=comp)[0]

            # Plot init synthetics to the left, final synthetics to the right
            axes[row][0].plot(syn_init.times(), syn_init.data, color_init,
                              zorder=10, label="INIT", linewidth=linewidth
                              )
            axes[row][1].plot(syn_final.times(), syn_final.data, color_final,
                              zorder=10, label="FINAL", linewidth=linewidth
                              )
            # Plot obs in both columns
            for col in [0, 1]:
                axes[row][col].plot(obs.times(), obs.data, "k", zorder=11,
                                    label="OBS", linewidth=linewidth)

            # Format the axes for a standardized look
            for col in range(len(axes[row])):
                format_axis(axes[row][col], percent_over=percent_over)

            # Component in the y-label
            axes[row][0].set_ylabel(comp.upper(), rotation="horizontal",
                                    ha="left", va="center")

            # Set ylim based on ymax from either waveform
            max_yvals = []
            for data in [obs.data, syn_init.data, syn_final.data]:
                max_yvals.append(max(abs(data)))
            ylim = [-1 * max(max_yvals), max(max_yvals)]
            axes[row][0].set_ylim(ylim)

        # Set xlim for master axis
        if xlim is None:
            xlim = [self._st_obs[0].times()[0], self._st_obs[0].times()[-1]]
        elif xlim == "auto":
            xlim = self._xlim_from_envelope(
                data=self._st_final.select(component="Z")[0].data,
                dt=self._st_final[0].stats.delta
            )
        axes[0][0].set_xlim(xlim)

        # Main title ab"ove all the subplots
        plt.suptitle(f"Waveform Improvement | "
                     f"{self.event_id} {self.station} "
                     f"[{self.min_period}, {self.max_period}]s",
                     fontsize=fontsize)

        # Common X and Y labels, manually decided values
        f.text(0.375, 0.05, "Time [s]", ha="center", fontsize=fontsize)
        f.text(0.09, 0.375, "Displacement [m]", ha="center", rotation=90,
               fontsize=fontsize)

        # Title each of the models
        # axes[0][0].set_title(f"INITIAL: {self._m_init}", fontsize=fontsize)
        # axes[0][1].set_title(f"FINAL: {self._m_final}", fontsize=fontsize)
        axes[0][0].set_title(f"Initial", fontsize=fontsize)
        axes[0][1].set_title(f"Final", fontsize=fontsize)

        # Save the generated figure
        if save:
            plt.savefig(save)
        if show:
            plt.show()

        return f, axes

    def plot_with_map(self, corners=None, dpi=100, figsize=None, show=True,
                      save=False,**kwargs):
        """
        Similar to Manager plotter, plot the waveform comparisons next to a
        source receiver map. Wraps the internal plotting functionality with
        a gridspec
        """
        # Default figure size
        if figsize is None:
            figsize = (2400 / dpi, 600 / dpi)

        # Create an overlying GridSpec that will contain both plots
        gs = mpl.gridspec.GridSpec(1, 2, wspace=0.0, hspace=0.,
                                   width_ratios=[2, 1], height_ratios=[1]
                                   )
        fig = plt.figure(figsize=figsize, dpi=dpi)

        # Plot the waveform on the left
        self.plot(figure=fig, subplot_spec=gs[0],  show=False, save=False,
                  fontsize=12)

        # Plot the map on the right
        mm = MapMaker(inv=self._inv, cat=self._event, **kwargs)
        ax = fig.add_subplot(gs[1])
        mm.plot(corners=corners, figure=fig, ax=ax, show=False, save=False,
                **kwargs)

        if save:
            plt.savefig(save)
        if show:
            plt.show()
        else:
            plt.close()


def main(event_id=None, station=None):
    """
    Main call script to choose event and station based on what's available
    """
    # =========================================================================
    # PARAMETER CHOICE
    choice = "all"  # pick or all
    min_period = 6
    max_period = 30
    m_init = None
<<<<<<< HEAD
    m_final = None
    dsfid = "/Users/Chow/Documents/academic/vuw/forest/aspen/datasets/2014p240655.h5"
    dsfid_final = "2014p240655.h5"
    station = None
=======
    m_final = "i10/s02"
    event_id = event_id
    dsfid = f"./aspen/{event_id}.h5"
    dsfid_final = f"./birch/{event_id}.h5"
    station = station
>>>>>>> 929e4f52
    show = False
    plot_with_map = True
    xlim = None
    # =========================================================================

    # Get station information prior to plotting
    with ASDFDataSet(dsfid, mode="r") as ds:
        stations = ds.waveforms.list()

    # Ask user to choose station to plot
    if choice == "pick":
        for s, sta in enumerate(stations):
            print(f"{s}: {sta}")
        while True:
            idx = input(f"Which station index or name?: ")
            try:
                stations = [stations[int(idx)]]
            except ValueError:
                stations = [idx]

    for sta in stations:
        if station is not None and sta != station:
            continue

        fid_out = f"./figures/{event_id}_{sta}.png"
        if os.path.exists(fid_out):
            print(f"{fid_out} exists")
            continue
        print(sta)
        try:
            cw = CompWave(dsfid=dsfid, dsfid_final=dsfid_final,
                          station=sta, min_period=min_period,
                          max_period=max_period)
            cw.gather(m_init, m_final)

            if plot_with_map:
                cw.plot_with_map(show=show, save=fid_out, xlim=xlim)
            else:
                cw.plot(show=show, save=fid_out, xlim=xlim)
            plt.close()
        except Exception as e:
            print(e)
            pass


if __name__ == "__main__":
    for fid in sorted(glob("./aspen/*.h5")):
        event_id = os.path.splitext(os.path.basename(fid))[0]
        print(event_id)
        main(event_id, None)<|MERGE_RESOLUTION|>--- conflicted
+++ resolved
@@ -340,18 +340,10 @@
     min_period = 6
     max_period = 30
     m_init = None
-<<<<<<< HEAD
     m_final = None
     dsfid = "/Users/Chow/Documents/academic/vuw/forest/aspen/datasets/2014p240655.h5"
     dsfid_final = "2014p240655.h5"
     station = None
-=======
-    m_final = "i10/s02"
-    event_id = event_id
-    dsfid = f"./aspen/{event_id}.h5"
-    dsfid_final = f"./birch/{event_id}.h5"
-    station = station
->>>>>>> 929e4f52
     show = False
     plot_with_map = True
     xlim = None
