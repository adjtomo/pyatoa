#!/usr/bin/env python3
"""
Functions to create a figure showing progressive waveform improvement over
the course of a seismic inversion.

Show the changes in synthetic waveforms with progressive model updates. 
Each individual model gets its on row in the plot.
"""
import os
import numpy as np
import matplotlib as mpl
import matplotlib.pyplot as plt
import pyasdf
from pyasdf import ASDFDataSet as asdf 
from pyatoa import Manager, logger
from pyatoa.utils.form import format_event_name
from pyatoa.visuals.wave_maker import format_axis
from pyflex import logger as pflogger

pflogger.setLevel("DEBUG")
logger.setLevel("INFO")


class ImproveWave:
    """
    A class to plot waveform improvement for a given ASDFDataSet

    .. code:: python

        ds = pyasdf.ASDFDataSet("dataset.h5")
        wi = WaveformImprovement(ds)
        wi.gather("NZ.BFZ", 10, 30)
        wi.plot()
        wi.plot("NZ.KNZ", 8, 30)
    """
    def __init__(self):
        """
        Initiate empty objects and keep dataset as an internal attribute

        :type ds: pyasdf.ASDFDataSet
        :param ds: dataset containing waveform data and windows
        """
        # self.ds = ds

        self.st_obs = None
        self.synthetics = None
        self.windows = None
        self.time_axis = None

    def get_models(self):
        """
        Figure out which step goes to which iteration to get model numbers
        """
        models = {"m00": "i01/s00"}
        iterations = self.ds.auxiliary_data.MisfitWindows.list()
        for iter_ in iterations:
            steps = self.ds.auxiliary_data.MisfitWindows[iter_]
            if iter_.replace("i", "m") in models:
                continue
            elif "s00" in steps.list():
                models[iter_.replace("i", "m")] = f"{iter_}/s00"
            else:
                models[iter_.replace("i", "m")] = \
                    f"{prev_iter}/{prev_steps.list()[-1]}"
            prev_iter = iter_
            prev_steps = steps

        # Get the last step
        if prev_steps.list()[-1] != "s00":
            final_model = f"m{int(prev_iter.split('i')[-1]) + 1:0>2}"
            models[final_model] = f"{prev_iter}/{prev_steps.list()[-1]}"

        return models

    def gather(self, sta, min_period, max_period, rotate_to_rtz=False,
               fix_windows=False, pyflex_preset=False):
        """
        Parse dataset for given station, gather observed and synthetic data, 
        preprocess data and return as stream objects.

        :type sta: str
        :param sta: station to gather data for
        :type min_period: float
        :param min_period: minimum filter period in seconds
        :type max_period: float
        :param max_period: maximum filter period in seconds
        :type rotate_to_rtz: bool
        :param rotate_to_rtz: rotate components from NEZ to RTZ
            Config. if False, instrument response will be removed from obs.
        :type fix_windows: bool
        :param fix_windows: dont recalculate windows when gathering
        :type pyflex_preset: str
        :param pyflex_preset: overwrite the pyflex preset provided in the
            Config object
        """
        if min_period is None or max_period is None:
            raise TypeError("must specify 'min_period' and 'max_period'")

        assert(sta in self.ds.waveforms.list()), f"{sta} not in ASDFDataSet"

        models = self.get_models()

        # Preprocess all traces using Pyatoa and store in dict
        st_obs, synthetics, windows = None, {}, {}
        for model, path in models.items():
            # Gather synthetic data
            mgmt = Manager(ds=self.ds)   
            print(path)
            mgmt.load(sta, path)

            # Overwrite some config parameters
            mgmt.config.save_to_ds = False
            mgmt.config.min_period = min_period
            mgmt.config.max_period = max_period
            if rotate_to_rtz:
                mgmt.config.rotate_to_rtz = rotate_to_rtz
                mgmt.config.component_list = ["Z", "R", "T"]
            if pyflex_preset:
                mgmt.config.pyflex_preset = pyflex_preset
                mgmt.config._check()

            mgmt.standardize()
            mgmt.preprocess() 
            iter_, step_ = path.split("/")
            mgmt.window(fix_windows=fix_windows, iteration=iter_,
                        step_count=step_)

            windows[model] = mgmt.windows
            synthetics[model] = mgmt.st_syn.copy() 

            # Observed waveform will be the same
            if st_obs is None:
                st_obs = mgmt.st_obs.copy()

        # Internally used by plotting function
        self.st_obs = st_obs
        self.synthetics = synthetics
        self.windows = windows
        self.time_axis = self.st_obs[0].times(
            reftime=st_obs[0].stats.starttime - mgmt.stats.time_offset_sec
<<<<<<< HEAD
            ) 

    def gather_simple(self, event, sta, min_period, max_period, path_dict=None,
                      component=None):
        """
        Manually set the model values based on inspection of the Inspector
        Don't return windows or anything, keep it simple
        """

        models = {"m00": ("i01/s00", "a"),
                  "m03": ("i03/s03", "a"),
                  "m09": ("i09/s02", "a"),
                  "m12": ("i12/s04", "a"),
                  "m17": ("i17/s01", "a"),
                  "m24": ("i07/s01", "b"),
                  "m28": ("i11/s03", "c"),
                  }
        st_obs, synthetics = None, {}
        windows = None
        for model, tup in models.items():
            path, tag = tup
            if path_dict:
                ds_fid = os.path.join(path_dict[tag], f"{event_id}.h5")
            else:
                ds_fid = f"{event_id}{tag}.h5"
            with asdf(ds_fid, mode="r") as ds:
                mgmt = Manager(ds=ds)
                mgmt.load(sta, path)
                mgmt.config.save_to_ds = False
                mgmt.config.min_period = min_period
                mgmt.config.max_period = max_period
                mgmt.standardize().preprocess()

                if component:
                    synthetics[model] = mgmt.st_syn.select(
                                                     component=component).copy()
                else:
                    synthetics[model] = mgmt.st_syn.copy()
                if st_obs is None:
                    if component:
                        st_obs = mgmt.st_obs.select(component=component).copy()
                    else:
                        st_obs = mgmt.st_obs.copy()

        self.st_obs = st_obs
        self.synthetics = synthetics
=======
            )
>>>>>>> 3dbe2370

    def setup_plot(self, nrows, ncols, **kwargs):
        """
        Dynamically set up plots according to number_of given
        Returns a list of lists of axes objects
        e.g. axes[i][j] gives the ith column and the jth row

        :type nrows: int
        :param nrows: number of rows in the gridspec
        :type ncols: int
        :param ncols: number of columns in the gridspec
        :rtype axes: matplotlib axes
        :return axes: axis objects
        """
        dpi = kwargs.get("dpi", 150)
        figsize = kwargs.get("figsize", (500/dpi, 800/dpi))
        fontsize = kwargs.get("fontsize", 10)
        axis_linewidth = kwargs.get("axis_linewidth", 2)

        f = plt.figure(figsize=figsize, dpi=dpi)
        gs = mpl.gridspec.GridSpec(nrows, ncols, hspace=0, wspace=0.025, 
                                   width_ratios=[1] * ncols,
                                   height_ratios=[3] * nrows
                                   )

        axes = [[] for _ in range(nrows)]
        for row in range(0, gs.get_geometry()[0]):
            for col in range(0, gs.get_geometry()[1]):
                # Ensure axis sharing
                if col == 0:
                    sharey = None
                else:
                    sharey = axes[row][0]
                if row == 0 and col == 0:
                    sharex = None
                else:
                    sharex = axes[0][0]

                ax = plt.subplot(gs[row, col], sharey=sharey, sharex=sharex)
                ax.set_axisbelow(True)
                ax.minorticks_on()
                ax.tick_params(which='major', direction='in', top=True,
                               right=False, left=False, labelsize=fontsize, 
                               length=3, width=2*axis_linewidth/3)
                ax.tick_params(which='minor', direction='in', length=1.5, 
                               top=True, bottom=True, right=False, left=False, 
                               width=2*axis_linewidth/3)

                for axis in ["top", "bottom", "left", "right"]:
                    ax.spines[axis].set_linewidth(axis_linewidth)
               
                # Turn off the y axes because we wont show units
                ax.get_yaxis().set_ticks([])

                axes[row].append(ax)


        # remove x-tick labels except for last axis
        for row in axes[:-1]:
            for col in row:
                plt.setp(col.get_xticklabels(), visible=False)

        return f, axes

    def plot(self, sta=None, event_id=None, min_period=None, max_period=None, 
             plot_windows=False, trace_length=None, show=True, save=False, 
             **kwargs):
        """
        Plot waveforms iterative based on model updates

        :type sta: str
        :param sta: station to gather data for, if None, skips gathering
            assuming data has already been gathered
        :type min_period: float
        :param min_period: minimum filter period for waveforms
        :type max_period: float
        :param max_period: maximum filter period for waveforms
        :type plot_windows: bool
        :param plot_windows: plot misfit windows above waveforms
        :type trace_length: list of floats
        :param trace_length: [trace_start, trace_end] will be used to set the x
            limit on the waveform data. If none, no xlim will be set
        :type show: bool
        :param show: Show the plot or do not
        :type save: str
        :param save: if given, save the figure to this path
        """
        linewidth = kwargs.get("linewidth", 1.)
        fontsize = kwargs.get("fontsize", 10)
        anno_fontsize = kwargs.get("anno_fontsize", 8)
        window_color = kwargs.get("window_color", "orange")
        percent_over = kwargs.get("percent_over", 0.125)
        anno_choice = kwargs.get("anno_choice", "all")

        # Allows for skipping the gather call and including it directly in plot
        if sta is not None:
            self.gather(sta, min_period, max_period)

        assert self.st_obs, "must collect data for a station before plotting"

        # Instantiate the plotting object
        f, axes = self.setup_plot(nrows=len(self.synthetics.keys()), 
                                  ncols=len(self.st_obs), **kwargs)

        # if not trace_length:
        #     trace_length = [self.time_axis[0], self.time_axis[-1]]

        # Plot each model on a different row
        synthetic_keys = list(self.synthetics.keys())
        synthetic_keys.sort()
        for row, syn_key in enumerate(synthetic_keys):
            ylab = syn_key.split('_')[-1]  # e.g. 'm00'

            # Plot each component in a different column
            component_list = [_.stats.channel[-1] for _ in self.st_obs]
            for col, comp in enumerate(component_list):
                obs = self.st_obs.select(component=comp)[0]
                syn = self.synthetics[syn_key].select(component=comp)[0]

                # Plot waveforms
                a1, = axes[row][col].plot(obs.times(), obs.data, 'k', 
                                          zorder=10, label="Obs", 
                                          linewidth=linewidth)
                a2, = axes[row][col].plot(syn.times(), syn.data, 
                                          ["r", "b", "g"][col], zorder=10,
                                          label="Syn", linewidth=linewidth)

                # Format the axes for a standardized look
                format_axis(axes[row][col], percent_over=percent_over)

                # Plot windows if available for this given component
                tshift_max = 0  # temporary
                if plot_windows:
                    windows = self.windows[syn_key].get(comp, [])
                    for w, win in enumerate(windows):
                        ymin, ymax = axes[row][col].get_ylim()

                        tleft = win.left * win.dt + self.time_axis[0]
                        tright = win.right * win.dt + self.time_axis[0]
                        tshift = win.cc_shift * win.dt

                        axes[row][col].add_patch(mpl.patches.Rectangle(
                                      xy=(tleft, ymin), width=tright-tleft, 
                                      ec='k', fc=window_color,
                                      height=(ymax + np.abs(ymin)), 
                                      alpha=(win.max_cc_value **2) / 4)
                        )
                        # Outline the rectangle with solid lines
                        for t_ in [tleft, tright]:
                            axes[row][col].axvline(x=t_, ymin=0, ymax=1, 
                                                   color="k", alpha=1., 
                                                   zorder=11)

                        # Annotate time shift value into window,
                        # Alternate height if multiple windows so no overlap
                        if anno_choice == "all":
                            axes[row][col].text(
                                s=f"{tshift:.2f}s", x=tleft, 
                                y=(ymax-ymin)*[0.7, 0.06][w%2]+ymin,
                                fontsize=anno_fontsize, zorder=11
                                )

                        # If only annotate the largest timeshift
                        if abs(tshift) > abs(tshift_max):
                            tshift_max = tshift
                            tleft_max = tleft
                            # tright_max = tright

                    # If annotate largesttime shift value into window
                    if tshift_max and anno_choice == "max":
                        axes[row][col].text(
                            s=f"{tshift_max:.2f}s", x=tleft_max, 
                            y=(ymax-ymin)*0.06 + ymin,
                            fontsize=anno_fontsize, zorder=11
                            )

                if row == 0:
                    # determine how long the traces should be
                    # hardcode the trace length based on user params
                    if isinstance(trace_length, list):
                        axes[row][col].set_xlim(trace_length)
                    # else:
                    #     axes[row][col].set_xlim([
                    #         np.maximum(self.time_axis[0], -10), t[-1]
                    #         ])

                    # Set titles for the first row, middle column
                    if col == len(self.st_obs) // 2:
                        title = (f"{self.st_obs[0].stats.network}."
<<<<<<< HEAD
                                 f"{self.st_obs[0].stats.station} "
                                 f"{event_id} Z")
=======
                                 f"{self.st_obs[0].stats.station} ")
>>>>>>> 3dbe2370
                        axes[row][col].set_title(title, fontsize=fontsize)
            
                    # Append component to bottom right of subplot  
                    if False:
                        axes[row][col].text(
                                    x=0.95, y=0.15, s=comp.upper(),
                                    horizontalalignment="center",
                                    verticalalignment="center",
                                    transform=axes[row][col].transAxes)
          
            # y-label after all the processing has occurred
            axes[row][0].set_ylabel(ylab, rotation="horizontal", ha="right",
                                    fontsize=fontsize)

        # Label the time axis on the bottom row, middle column
        axes[-1][len(self.st_obs) // 2].set_xlabel("time [s]", 
                                                   fontsize=fontsize)

        # Save the generated figure
        if save:
            plt.savefig(save)
        if show:
            plt.show()

        return f, axes

    def gather_simple(self, models, event_id, sta, component,  min_period,
                      max_period):
        """
        Gather waveforms from manually input model values, usually determined
        by using the Inspector class

        :type models: dict of tuples
        :param models: model values as keys, (iter/step, tag) as tuple value.
            Tags allow multiple datasets to be used, e.g. if an inversion
            spans over multiple legs and more than one dataset is used to
            store waveform data
        :type event_id: str
        :param event_id: name of the event, used to access the ASDFDataSet
        ;type sta: str
        :param sta: station id to gather data for
        :type min_period: float
        :param min_period: period to filter data at
        :type max_period: float
        :param max_period: period to filter data at
        """
        st_obs, synthetics = None, {}

<<<<<<< HEAD
if __name__ == "__main__":
    pairs = [
         ("2013p617227", "NZ.TOZ", "Z"),
         # ("2014p952799", "NZ.NTVZ", "N"),
         # ("2016p105478", "NZ.PUZ", "Z"),
         # ("2016p881118", "NZ.MWZ", "E"),
         # ("2018p465580", "NZ.KHEZ", "E"),
         # ("2019p738432", "NZ.KHZ", "Z"),
         # ("2019p754447", "NZ.HIZ", "Z"),
         # ("2019p927023", "NZ.VRZ", "Z"),
         ]    
    
    path_dict = {"a": "../waveform_comparisons/aspen/",
                 "b": "/home/chowbr/current/birch/scratch/preprocess/datasets/i07_corrupted/",
                 "c": "../waveform_comparisons/birch/"}

    for event_id, sta, comp in pairs:
        wi = ImproveWave()
        wi.gather_simple(event_id, sta, 6, 30, path_dict=path_dict, component=comp)
        wi.plot(show=False, save=f"{event_id}_{sta}.png", event_id=event_id,
                trace_length=[70,290])
    a=1/0

    # MAIN
    event_id = "2019p927023"
    with asdf(f"{event_id}a.h5") as ds:
        stations = ds.waveforms.list()
=======
        for model, tup in models.items():
            path, tag = tup
            with asdf(f"{event_id}{tag}.h5", mode="r") as ds:
                mgmt = Manager(ds=ds)
                mgmt.load(sta, path)
                mgmt.config.save_to_ds = False
                mgmt.config.min_period = min_period
                mgmt.config.max_period = max_period
                mgmt.standardize().preprocess()

                synthetics[model] = mgmt.st_syn.select(
                    component=component).copy()
                if st_obs is None:
                    st_obs = mgmt.st_obs.select(component=component).copy()
>>>>>>> 3dbe2370

        self.st_obs = st_obs
        self.synthetics = synthetics


if __name__ == "__main__":
    event_id = "2013p507880"
    component = "Z"
    models = {"m00": ("i01/s00", ""),
              "m01": ("i01/s04", ""),
              "m02": ("i02/s01", ""),
              "m02": ("i03/s00", ""),
              "m03": ("i03/s01", ""),
              "m03": ("i04/s00", ""),
              "m04": ("i04/s04", ""),
              "m04": ("i05/s00", ""),
              "m05": ("i05/s04", ""),
              "m05": ("i06/s00", ""),
              "m06": ("i06/s01", ""),
              "m07": ("i07/s01", ""),
              "m08": ("i08/s03", ""),
              "m09": ("i09/s01", ""),
              "m10": ("i10/s04", ""),
              "m10": ("i11/s00", ""),
              "m11": ("i11/s03", ""),
              "m12": ("i12/s01", ""),
              "m13": ("i13/s01", ""),}

    # with asdf(f"{event_id}.h5") as ds:
    #     stations = ds.waveforms.list()
    stations = ["NZ.TOZ"]

        
    for sta in stations:
        wi = ImproveWave()
        wi.gather_simple(models, event_id, sta, component, 4, 30)
        wi.plot()<|MERGE_RESOLUTION|>--- conflicted
+++ resolved
@@ -138,7 +138,6 @@
         self.windows = windows
         self.time_axis = self.st_obs[0].times(
             reftime=st_obs[0].stats.starttime - mgmt.stats.time_offset_sec
-<<<<<<< HEAD
             ) 
 
     def gather_simple(self, event, sta, min_period, max_period, path_dict=None,
@@ -185,9 +184,6 @@
 
         self.st_obs = st_obs
         self.synthetics = synthetics
-=======
-            )
->>>>>>> 3dbe2370
 
     def setup_plot(self, nrows, ncols, **kwargs):
         """
@@ -377,12 +373,8 @@
                     # Set titles for the first row, middle column
                     if col == len(self.st_obs) // 2:
                         title = (f"{self.st_obs[0].stats.network}."
-<<<<<<< HEAD
                                  f"{self.st_obs[0].stats.station} "
                                  f"{event_id} Z")
-=======
-                                 f"{self.st_obs[0].stats.station} ")
->>>>>>> 3dbe2370
                         axes[row][col].set_title(title, fontsize=fontsize)
             
                     # Append component to bottom right of subplot  
@@ -431,7 +423,6 @@
         """
         st_obs, synthetics = None, {}
 
-<<<<<<< HEAD
 if __name__ == "__main__":
     pairs = [
          ("2013p617227", "NZ.TOZ", "Z"),
@@ -459,23 +450,6 @@
     event_id = "2019p927023"
     with asdf(f"{event_id}a.h5") as ds:
         stations = ds.waveforms.list()
-=======
-        for model, tup in models.items():
-            path, tag = tup
-            with asdf(f"{event_id}{tag}.h5", mode="r") as ds:
-                mgmt = Manager(ds=ds)
-                mgmt.load(sta, path)
-                mgmt.config.save_to_ds = False
-                mgmt.config.min_period = min_period
-                mgmt.config.max_period = max_period
-                mgmt.standardize().preprocess()
-
-                synthetics[model] = mgmt.st_syn.select(
-                    component=component).copy()
-                if st_obs is None:
-                    st_obs = mgmt.st_obs.select(component=component).copy()
->>>>>>> 3dbe2370
-
         self.st_obs = st_obs
         self.synthetics = synthetics
 
