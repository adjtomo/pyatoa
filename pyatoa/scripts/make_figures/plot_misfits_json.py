--- conflicted
+++ resolved
@@ -68,18 +68,12 @@
 
 if __name__ == "__main__":
     # Set pathanames here
-<<<<<<< HEAD
-    basepath = "./"
-    fid_list = [os.path.join(basepath, "30cc/pyatoa.io/misfits.json"),
-                os.path.join(basepath, "30mtm/pyatoa.io/misfits.json"),
-=======
     choice = "models"
     plot_windows = True
     basepath = "./"
 
     fid_list = [os.path.join(basepath, "30mtm/pyatoa.io/misfits.json"),
                 os.path.join(basepath, "30cc/pyatoa.io/misfits.json"),
->>>>>>> d3790239
                 # os.path.join(basepath, "both/pyatoa.io/misfits.json")
                 ]
 
