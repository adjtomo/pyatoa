# CHANGELOG

<<<<<<< HEAD
## v0.4.2 (#48)

- Remove plot axis formatter which forced axis bounds [0,1] in some instances
- Bugfix synthetic waveform label was being incorrectly set
- Changed misfit label $\chi$ format from float to scientific notation as misfit can be << 1
- Allow Manager.load() to work even without valid StationXML attribute in ASFDataSet


## v0.4.1

- Bugfix: no window selection did not allow measure to be called due to some
  incorrect referencing
=======
## v0.4.0

>__Note__: Mainly improvements to the Inspector class and its ability to
> generate 'reports' that automatically summarize SeisFlows inversion results.


- #41 Made Manager window selection function calls more explicit; removed 
  simple detrend from preprocessing steps which adversely affected
  non-tapered data
- #42 Introduce `Inspector.generate_report()` function; introduce `revalidate`
  feature in Manager.window() that re-calculates window criteria for updated
  waveforms and drops windows if they do not meet the original criteria; 
  improves `comp_wave` function to plot waveform updates through inversion
- #43 Bugfixes `trim_streams` failing silently causing waveform data to not be
  trimmed but returned as if they were
- #44 Further improves `Inspector.generate_report()` functionality
>>>>>>> 69261bbf

## v0.3.0

>__Note__: The motivation behind the changes in v0.3.0 were that the original 
> data gathering setup used by Pyatoa was very abstract, opaque, and 
> unncessarily rigid (e.g.,, building path strings out of various components of
> filenames and internal attributes). The new approach to data gathering is to
> use PySEP to perform all data gathering once-and-for-all, including one time
> tasks like instrument removal. The resulting SAC files can then be read in 
> with ObsPy and directly fed into the Manager class for misfit quantification.
> This also gives the User much more control over their data gathering without
> getting confused by Pyatoa's internal data gathering system. 

- Removed ``pyatoa.core.gatherer.Gatherer`` class from package entirely, all 
  data gathering capabilities have been migrated to PySEP, Pyatoa will now only 
  accept input data as already-defined ObsPy objects
- Removed Gatherer-related tests and documentation from package
- Removed ``paths`` attribute from ``pyatoa.core.config.Config`` and all 
  references to the paths attribute throughout the package as these were only
  accessed by the now removed ``Gatherer`` class
- Changed Pyflex and Pyadjoint configuration building procedure in
  ``pyatoa.core.config.Config`` as it was previously abstracted behind a few 
  unncessary functions. ``Config`` now accepts parameters ``pyflex_parameters``
  and ``pyadjoint_parameters`` (dictionaries) that overwrite default Config
  parameters in the underlying Config objects
- Changed ``pyatoa.core.manager.Manager.write()`` to ``write_to_dataset`` to be
  clearer in explaning it's role
- Exposed the default preprocessing procedures directly in the
  ``Manager.preprocess`` function, rather than having it hidden behind a 
  function call to a utility script. Users who want to overwrite the  
  preprocessing need only skip the call to preprocess and perform their own
  tasks on the internally defined ``st_obs`` and ``st_syn`` attributes.
- Removed ``pyatoa.core.manager.Manager``'s ability to save to ASDFDataSet mid
  workflow (i.e., during window and measure). Manager must now use the 
  ``write_to_dataset`` function if it wants to save data to an ASDFDataSet
- Removed the ``pyatoa/plugins`` directory which only contained the pyflex
  preset dictionaries. These were not very flexible, instead they have been
  converted to a docs page for easier accessibility.
- Created Docs page for Pyflex presets that can be copy-pasted into misfit 
  quantification routines
- Added a ``plt.close('all')`` to the end of the Manager's plot routine as
  as a final precaution against leaving an excessive number of Matplotlib 
  figures open
- Overhauled ``pyatoa.core.manager.Manager.flow_multiband`` to mimic behavior 
  the standard behavior of ``Manager.flow``, that is: return internal attributes
  ``windows`` and ``adjsrcs`` which are component-wise dictionaries that each
  contain Pyflex Windows and Pyadjoint AdjointSource objects, respectively. 
  Previously this function returned dictionaries of dictionaries which needed 
  to be further manipulated, now the function averages all adjoint sources 
  from all period bands, and also collects all windows.
- Adjusted and fixed tests based on all the above changes.

## v0.2.2

- Bugfix: Gatherer attempting to access a removed Config parameter
- Resolve PyPDF2 -> PyPDF dependency deprecation warning
- Bugfix: Manager.standardize() only resamples if required, otherwise small time shifting is introduced (Issue \#34)

## v0.2.1

- Updated internal call structures to deal with Pyadjoint v0.2.1 API changes
- Changed internal test ASDFDataSet and created a script to generate new dataset
  because the old one had no way of being remade.
- New Docs + Example + Example data: Processing data with Pyatoa and MPI
- Remove GitHub Pip install links for PySEP, Pyflex and Pyadjoint

## v0.2.2

- Bugfix: Gatherer attempting to access a removed Config parameter
- Resolve PyPDF2 -> PyPDF dependency deprecation warning<|MERGE_RESOLUTION|>--- conflicted
+++ resolved
@@ -1,6 +1,6 @@
 # CHANGELOG
 
-<<<<<<< HEAD
+
 ## v0.4.2 (#48)
 
 - Remove plot axis formatter which forced axis bounds [0,1] in some instances
@@ -8,12 +8,11 @@
 - Changed misfit label $\chi$ format from float to scientific notation as misfit can be << 1
 - Allow Manager.load() to work even without valid StationXML attribute in ASFDataSet
 
-
 ## v0.4.1
 
 - Bugfix: no window selection did not allow measure to be called due to some
   incorrect referencing
-=======
+
 ## v0.4.0
 
 >__Note__: Mainly improvements to the Inspector class and its ability to
@@ -30,7 +29,6 @@
 - #43 Bugfixes `trim_streams` failing silently causing waveform data to not be
   trimmed but returned as if they were
 - #44 Further improves `Inspector.generate_report()` functionality
->>>>>>> 69261bbf
 
 ## v0.3.0
 
